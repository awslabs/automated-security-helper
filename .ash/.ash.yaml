--- conflicted
+++ resolved
@@ -76,8 +76,6 @@
     - rule_id: "SECRET-HEX-HIGH-ENTROPY-STRING"
       path: ".ash/ash_output*/scanners/*.json"
       reason: "False positive - ASH output files contain hashes and IDs that trigger entropy detection"
-<<<<<<< HEAD
-=======
     - rule_id: "python.lang.compatibility.python36.python36-compatibility-Popen1"
       path: automated_security_helper/utils/subprocess_utils.py
       reason: "False positive - ASH requires Python 3.10+, compatibility with Python3.6 and less is not required"
@@ -100,7 +98,6 @@
     - rule_id: SECRET-BASE64-HIGH-ENTROPY-STRING
       path: tests/unit/utils/test_secret_masking.py
       reason: "False positive - Multiple ocurrences of the keyword due to the nature of the test suite"
->>>>>>> b5f4a281
   ignore_paths:
     - path: "**/.venv/**"
       reason: Virtual environment, not committed, only 3p content
