{
  "configurations": [
    {
      "console": "integratedTerminal",
      "name": "Python Debugger: Current File",
      "program": "${file}",
      "request": "launch",
      "type": "debugpy"
    },
    {
      "args": [
        "--verbose",
        "--scanners",
        "grype"
      ],
      "console": "internalConsole",
      "env": {
        "PATH": "${workspaceFolder}/.venv/bin:/opt/homebrew/bin:~/.local/share/mise/installs/node/20.19.0/bin:${env.PATH}",
        "COLUMNS": "160",
      },
      "name": "ASH: Test CLI",
      "program": "./automated_security_helper/cli/main.py",
      "request": "launch",
      "type": "debugpy"
    },
    {
      "args": [
        "report"
      ],
      "console": "internalConsole",
      "env": {
        "PATH": "${workspaceFolder}/.venv/bin:/opt/homebrew/bin:~/.local/share/mise/installs/node/20.19.0/bin:${env.PATH}",
        "COLUMNS": "160",
      },
      "name": "ASH: Test CLI Report",
      "program": "./automated_security_helper/cli/main.py",
      "request": "launch",
      "type": "debugpy"
    },
    {
      "args": [
        "dependencies",
        "install",
        "--verbose",
        "--config",
        "${workspaceFolder}/.ash/.ash.yaml"
      ],
      "console": "internalConsole",
      "env": {
        "PATH": "${workspaceFolder}/.venv/bin:/opt/homebrew/bin:~/.local/share/mise/installs/node/20.19.0/bin:${env.PATH}"
      },
      "name": "ASH: Test Dependencies Install",
      "program": "./automated_security_helper/cli/main.py",
      "request": "launch",
      "type": "debugpy"
    },
    {
      "args": [],
      "console": "internalConsole",
      "name": "ASH: Test CDK Nag Headless Wrapper",
      "program": "./automated_security_helper/utils/cdk_nag_wrapper.py",
      "request": "launch",
      "type": "debugpy"
    },
    {
      "console": "internalConsole",
      "env": {
        "_PYTEST_RAISE": "1"
      },
      "justMyCode": true,
      "name": "Debug Tests",
      "request": "launch",
      "type": "debugpy"
    },
<<<<<<< HEAD
       {
      "args": [
        "--verbose",
        "--scanners",
        "snyk-code",
=======
    {
      "args": [
        "--verbose",
        "--scanners",
        "snyk-code,bandit",
>>>>>>> 4ca413b8
        "--config-overrides",
        "ash_plugin_modules+=[\"automated_security_helper.plugin_modules.ash_snyk_plugins\"]"
      ],
      "console": "internalConsole",
      "env": {
        "PATH": "${workspaceFolder}/.venv/bin:/opt/homebrew/bin:~/.local/share/mise/installs/node/20.19.0/bin:${env.PATH}",
        "COLUMNS": "160",
      },
      "name": "ASH: Test Snyk",
      "program": "./automated_security_helper/cli/main.py",
      "request": "launch",
      "type": "debugpy"
<<<<<<< HEAD
    }, 
=======
    },
    {
      "args": [
        "--debug",
        "--mode=precommit",
      ],
      "console": "internalConsole",
      "env": {
        "PATH": "${workspaceFolder}/.venv/bin:/opt/homebrew/bin:~/.local/share/mise/installs/node/20.19.0/bin:${env.PATH}",
        "COLUMNS": "160",
      },
      "name": "ASH: Test pre-commit",
      "program": "./automated_security_helper/cli/main.py",
      "request": "launch",
      "type": "debugpy"
    },     
>>>>>>> 4ca413b8
  ],
  "version": "0.2.0"
}<|MERGE_RESOLUTION|>--- conflicted
+++ resolved
@@ -72,19 +72,11 @@
       "request": "launch",
       "type": "debugpy"
     },
-<<<<<<< HEAD
-       {
-      "args": [
-        "--verbose",
-        "--scanners",
-        "snyk-code",
-=======
     {
       "args": [
         "--verbose",
         "--scanners",
         "snyk-code,bandit",
->>>>>>> 4ca413b8
         "--config-overrides",
         "ash_plugin_modules+=[\"automated_security_helper.plugin_modules.ash_snyk_plugins\"]"
       ],
@@ -97,9 +89,6 @@
       "program": "./automated_security_helper/cli/main.py",
       "request": "launch",
       "type": "debugpy"
-<<<<<<< HEAD
-    }, 
-=======
     },
     {
       "args": [
@@ -115,8 +104,7 @@
       "program": "./automated_security_helper/cli/main.py",
       "request": "launch",
       "type": "debugpy"
-    },     
->>>>>>> 4ca413b8
+    },
   ],
   "version": "0.2.0"
 }