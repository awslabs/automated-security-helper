--- conflicted
+++ resolved
@@ -237,11 +237,7 @@
         with:
           python-version: '3.10'
       - name: Install ASH
-<<<<<<< HEAD
-        run: pip install git+https://github.com/awslabs/automated-security-helper.git@v3.1.0
-=======
         run: pip install git+https://github.com/awslabs/automated-security-helper.git@v3.0.3
->>>>>>> b5f4a281
       - name: Run ASH scan
         run: ash --mode local
       - name: Upload scan results
@@ -257,11 +253,7 @@
 ash-scan:
   image: python:3.10
   script:
-<<<<<<< HEAD
-    - pip install git+https://github.com/awslabs/automated-security-helper.git@v3.1.0
-=======
     - pip install git+https://github.com/awslabs/automated-security-helper.git@v3.0.3
->>>>>>> b5f4a281
     - ash --mode local
   artifacts:
     paths:
