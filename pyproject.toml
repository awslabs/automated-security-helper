[project]
name = "automated-security-helper"
<<<<<<< HEAD
version = "3.0.0"
description = "Automated Security Helper for GitHub Actions"
authors = [
    { name = "Daniel Begimher", email = "dbbegimh@amazon.com" },
    { name = "Madison Steiner", email = "awsmadi@amazon.com" },
    { name = "Nate Ferrell", email = "nateferl@amazon.com" },
    { name = "Nathan Bates", email = "nbb@amazon.com" },
    { name = "Rafael Pereyra", email = "rapg@amazon.com" },
    { name = "Tim Hahn", email = "timhahn@amazon.com" },
]
requires-python = ">=3.10,<4"
readme = "README.md"
license = "Apache-2.0"
classifiers = [
    "Development Status :: 5 - Production/Stable",
    "Intended Audience :: Developers",
    "License :: OSI Approved :: Apache Software License",
    "Programming Language :: Python :: 3",
    "Programming Language :: Python :: 3.10",
    "Programming Language :: Python :: 3.11",
    "Programming Language :: Python :: 3.12",
]
dependencies = [
    "uv>=0.7.0",
    "requests>=2.28.0,<3.0.0",
    "attrs>=23.1.0,<26.0.0",
    "jsonschema>=4.17.0,<5.0.0",
    "importlib-metadata>=6.0.0,<8.0.0",
    "cattrs>=22.1.0,<25.0.0",
    "docker>=6.0.1,<8.0.0",
    "GitPython>=3.1.30,<4.0.0",
    "gitdb>=4.0.1,<5.0.0",
    "pyrsistent>=0.18.0,<1.0.0",
    "pydantic[email]>=2.11.3,<3",
    "typer>=0.16.0,<0.17",
    "rich>=13.5.3,<14",
    "pathspec>=0.12.1,<0.13",
    "defusedxml>=0.7.1,<0.8",
    "junitparser>=3.2.0,<4",
    "textual>=3.2.0,<4",
    "detect-secrets>=1.5.0,<2",
    "aws-cdk-lib>=2.150.0,<3.0.0",
    "cdk-nag>=2.28.0,<3.0.0",
    "constructs>=10.3.0,<11.0.0",
    "boto3>=1.34.0,<2.0.0",
    "cfn-flip>=1.3.0,<2",
    "mcp>=1.12.1",
    "toml>=0.10.2,<1.0.0",
]

[project.urls]
Repository = "https://github.com/awslabs/automated-security-helper"

[project.scripts]
ash = "automated_security_helper.cli.main:app"
ashv3 = "automated_security_helper.cli.main:app"
automated-security-helper = "automated_security_helper.cli.main:app"


[dependency-groups]
dev = [
    "ruff>=0.11.2,<1.0.0",
    "pytest>=8.3.5,<9.0.0",
    "pytest-cov>=6.1.0,<7.0.0",
    "pytest-mock>=3.14.0,<4.0.0",
    "mypy>=1.15.0,<2.0.0",
    "types-pyyaml>=6.0.12.20250402",
    "lazydocs>=0.4.8,<1.0.0",
    "mkdocs>=1.6.1,<2.0.0",
    "mkdocs-material>=9.6.11,<10.0.0",
    "pymdown-extensions>=10.14.3,<11.0.0",
    "mkdocstrings[python]>=0.29.1,<1.0.0",
    "mkdocs-autorefs>=1.4.1,<2.0.0",
    "pytest-asyncio>=0.26.0,<1.0.0",
    "types-boto3[essential, logs, s3, securityhub, securitylake, sts]>=1.35.49,<2.0.0",
    "mkdocs-awesome-nav>=3.1.2,<4.0.0",
    "mkdocs-mermaid2-plugin>=1.2.1,<2.0.0",
    "pytest-xdist>=3.7.0,<4.0.0",
    "toml>=0.10.2",
    "hatchling>=1.27.0",
    "mcp>=1.10.1",
]

[tool.uv]
# UV-specific configuration settings
dev-dependencies = [
    # Development dependencies are managed via dependency-groups above
]

# Configure UV workspace settings
workspace = { members = ["."] }

# Configure UV tool settings for CLI tools
[tool.uv.sources]
# Future CLI tool specifications can be added here

[tool.hatch.build.targets.sdist.hooks.custom]
path = "hatch_build.py"

[tool.hatch.build.targets.wheel.hooks.custom]
path = "hatch_build.py"

[tool.hatch.build.targets.wheel]
include = [
    "automated_security_helper",
    "automated_security_helper/assets",
    "automated_security_helper/assets/ASH_INSTALLED_REVISION",
    "automated_security_helper/assets/Dockerfile",
]
force-include = { "automated_security_helper/assets/Dockerfile" = "automated_security_helper/assets/Dockerfile", "automated_security_helper/assets/ASH_INSTALLED_REVISION" = "automated_security_helper/assets/ASH_INSTALLED_REVISION" }

[tool.hatch.build.targets.sdist]
include = [
    "automated_security_helper",
    "Dockerfile",
    "automated_security_helper/assets/ASH_INSTALLED_REVISION",
    "automated_security_helper/assets/Dockerfile",
]
force-include = { "automated_security_helper/assets/Dockerfile" = "automated_security_helper/assets/Dockerfile", "automated_security_helper/assets/ASH_INSTALLED_REVISION" = "automated_security_helper/assets/ASH_INSTALLED_REVISION" }


[build-system]
requires = ["hatchling"]
build-backend = "hatchling.build"

[tool.mypy]
plugins = ["pydantic.mypy"]

=======
version = "3.0.2"
description = "Automated Security Helper for GitHub Actions"
requires-python = ">=3.10,<4"
readme = "README.md"
license = "Apache-2.0"
classifiers = [ "Development Status :: 5 - Production/Stable", "Intended Audience :: Developers", "License :: OSI Approved :: Apache Software License", "Programming Language :: Python :: 3", "Programming Language :: Python :: 3.10", "Programming Language :: Python :: 3.11", "Programming Language :: Python :: 3.12",]
dependencies = [ "uv>=0.7.0", "requests>=2.28.0,<3.0.0", "attrs>=23.1.0,<26.0.0", "jsonschema>=4.17.0,<5.0.0", "importlib-metadata>=6.0.0,<8.0.0", "cattrs>=22.1.0,<25.0.0", "docker>=6.0.1,<8.0.0", "GitPython>=3.1.30,<4.0.0", "gitdb>=4.0.1,<5.0.0", "pyrsistent>=0.18.0,<1.0.0", "pydantic[email]>=2.11.3,<3", "typer>=0.16.0,<0.17", "rich>=13.5.3,<14", "pathspec>=0.12.1,<0.13", "defusedxml>=0.7.1,<0.8", "junitparser>=3.2.0,<4", "textual>=3.2.0,<4", "detect-secrets>=1.5.0,<2", "aws-cdk-lib>=2.150.0,<3.0.0", "cdk-nag>=2.28.0,<3.0.0", "constructs>=10.3.0,<11.0.0", "boto3>=1.34.0,<2.0.0", "cfn-flip>=1.3.0,<2", "mcp>=1.12.1", "toml>=0.10.2,<1.0.0",]
[[project.authors]]
name = "Daniel Begimher"
email = "dbbegimh@amazon.com"

[[project.authors]]
name = "Madison Steiner"
email = "awsmadi@amazon.com"

[[project.authors]]
name = "Nate Ferrell"
email = "nateferl@amazon.com"

[[project.authors]]
name = "Nathan Bates"
email = "nbb@amazon.com"

[[project.authors]]
name = "Rafael Pereyra"
email = "rapg@amazon.com"

[[project.authors]]
name = "Tim Hahn"
email = "timhahn@amazon.com"

[dependency-groups]
dev = [ "ruff>=0.11.2,<1.0.0", "pytest>=8.3.5,<9.0.0", "pytest-cov>=6.1.0,<7.0.0", "pytest-mock>=3.14.0,<4.0.0", "mypy>=1.15.0,<2.0.0", "types-pyyaml>=6.0.12.20250402", "lazydocs>=0.4.8,<1.0.0", "mkdocs>=1.6.1,<2.0.0", "mkdocs-material>=9.6.11,<10.0.0", "pymdown-extensions>=10.14.3,<11.0.0", "mkdocstrings[python]>=0.29.1,<1.0.0", "mkdocs-autorefs>=1.4.1,<2.0.0", "pytest-asyncio>=0.26.0,<1.0.0", "types-boto3[essential, logs, s3, securityhub, securitylake, sts]>=1.35.49,<2.0.0", "mkdocs-awesome-nav>=3.1.2,<4.0.0", "mkdocs-mermaid2-plugin>=1.2.1,<2.0.0", "pytest-xdist>=3.7.0,<4.0.0", "toml>=0.10.2", "hatchling>=1.27.0", "mcp>=1.10.1",]

[build-system]
requires = [ "hatchling",]
build-backend = "hatchling.build"

[project.urls]
Repository = "https://github.com/awslabs/automated-security-helper"

[project.scripts]
ash = "automated_security_helper.cli.main:app"
ashv3 = "automated_security_helper.cli.main:app"
automated-security-helper = "automated_security_helper.cli.main:app"

[tool.uv]
dev-dependencies = []

[tool.mypy]
plugins = [ "pydantic.mypy",]
>>>>>>> 711b0b75
follow_imports = "silent"
warn_redundant_casts = true
warn_unused_ignores = true
disallow_any_generics = true
no_implicit_reexport = true
disallow_untyped_defs = true

[tool.pydantic-mypy]
init_forbid_extra = true
init_typed = true
<<<<<<< HEAD
warn_required_dynamic_aliases = true
=======
warn_required_dynamic_aliases = true

[tool.uv.workspace]
members = [ ".",]

[tool.uv.sources]

[tool.hatch.build.targets.sdist]
include = [ "automated_security_helper", "Dockerfile", "automated_security_helper/assets/ASH_INSTALLED_REVISION", "automated_security_helper/assets/Dockerfile",]

[tool.hatch.build.targets.wheel]
include = [ "automated_security_helper", "automated_security_helper/assets", "automated_security_helper/assets/ASH_INSTALLED_REVISION", "automated_security_helper/assets/Dockerfile",]

[tool.hatch.build.targets.sdist.force-include]
"automated_security_helper/assets/Dockerfile" = "automated_security_helper/assets/Dockerfile"
"automated_security_helper/assets/ASH_INSTALLED_REVISION" = "automated_security_helper/assets/ASH_INSTALLED_REVISION"

[tool.hatch.build.targets.wheel.force-include]
"automated_security_helper/assets/Dockerfile" = "automated_security_helper/assets/Dockerfile"
"automated_security_helper/assets/ASH_INSTALLED_REVISION" = "automated_security_helper/assets/ASH_INSTALLED_REVISION"

[tool.hatch.build.targets.sdist.hooks.custom]
path = "hatch_build.py"

[tool.hatch.build.targets.wheel.hooks.custom]
path = "hatch_build.py"
>>>>>>> 711b0b75
<|MERGE_RESOLUTION|>--- conflicted
+++ resolved
@@ -1,135 +1,5 @@
 [project]
 name = "automated-security-helper"
-<<<<<<< HEAD
-version = "3.0.0"
-description = "Automated Security Helper for GitHub Actions"
-authors = [
-    { name = "Daniel Begimher", email = "dbbegimh@amazon.com" },
-    { name = "Madison Steiner", email = "awsmadi@amazon.com" },
-    { name = "Nate Ferrell", email = "nateferl@amazon.com" },
-    { name = "Nathan Bates", email = "nbb@amazon.com" },
-    { name = "Rafael Pereyra", email = "rapg@amazon.com" },
-    { name = "Tim Hahn", email = "timhahn@amazon.com" },
-]
-requires-python = ">=3.10,<4"
-readme = "README.md"
-license = "Apache-2.0"
-classifiers = [
-    "Development Status :: 5 - Production/Stable",
-    "Intended Audience :: Developers",
-    "License :: OSI Approved :: Apache Software License",
-    "Programming Language :: Python :: 3",
-    "Programming Language :: Python :: 3.10",
-    "Programming Language :: Python :: 3.11",
-    "Programming Language :: Python :: 3.12",
-]
-dependencies = [
-    "uv>=0.7.0",
-    "requests>=2.28.0,<3.0.0",
-    "attrs>=23.1.0,<26.0.0",
-    "jsonschema>=4.17.0,<5.0.0",
-    "importlib-metadata>=6.0.0,<8.0.0",
-    "cattrs>=22.1.0,<25.0.0",
-    "docker>=6.0.1,<8.0.0",
-    "GitPython>=3.1.30,<4.0.0",
-    "gitdb>=4.0.1,<5.0.0",
-    "pyrsistent>=0.18.0,<1.0.0",
-    "pydantic[email]>=2.11.3,<3",
-    "typer>=0.16.0,<0.17",
-    "rich>=13.5.3,<14",
-    "pathspec>=0.12.1,<0.13",
-    "defusedxml>=0.7.1,<0.8",
-    "junitparser>=3.2.0,<4",
-    "textual>=3.2.0,<4",
-    "detect-secrets>=1.5.0,<2",
-    "aws-cdk-lib>=2.150.0,<3.0.0",
-    "cdk-nag>=2.28.0,<3.0.0",
-    "constructs>=10.3.0,<11.0.0",
-    "boto3>=1.34.0,<2.0.0",
-    "cfn-flip>=1.3.0,<2",
-    "mcp>=1.12.1",
-    "toml>=0.10.2,<1.0.0",
-]
-
-[project.urls]
-Repository = "https://github.com/awslabs/automated-security-helper"
-
-[project.scripts]
-ash = "automated_security_helper.cli.main:app"
-ashv3 = "automated_security_helper.cli.main:app"
-automated-security-helper = "automated_security_helper.cli.main:app"
-
-
-[dependency-groups]
-dev = [
-    "ruff>=0.11.2,<1.0.0",
-    "pytest>=8.3.5,<9.0.0",
-    "pytest-cov>=6.1.0,<7.0.0",
-    "pytest-mock>=3.14.0,<4.0.0",
-    "mypy>=1.15.0,<2.0.0",
-    "types-pyyaml>=6.0.12.20250402",
-    "lazydocs>=0.4.8,<1.0.0",
-    "mkdocs>=1.6.1,<2.0.0",
-    "mkdocs-material>=9.6.11,<10.0.0",
-    "pymdown-extensions>=10.14.3,<11.0.0",
-    "mkdocstrings[python]>=0.29.1,<1.0.0",
-    "mkdocs-autorefs>=1.4.1,<2.0.0",
-    "pytest-asyncio>=0.26.0,<1.0.0",
-    "types-boto3[essential, logs, s3, securityhub, securitylake, sts]>=1.35.49,<2.0.0",
-    "mkdocs-awesome-nav>=3.1.2,<4.0.0",
-    "mkdocs-mermaid2-plugin>=1.2.1,<2.0.0",
-    "pytest-xdist>=3.7.0,<4.0.0",
-    "toml>=0.10.2",
-    "hatchling>=1.27.0",
-    "mcp>=1.10.1",
-]
-
-[tool.uv]
-# UV-specific configuration settings
-dev-dependencies = [
-    # Development dependencies are managed via dependency-groups above
-]
-
-# Configure UV workspace settings
-workspace = { members = ["."] }
-
-# Configure UV tool settings for CLI tools
-[tool.uv.sources]
-# Future CLI tool specifications can be added here
-
-[tool.hatch.build.targets.sdist.hooks.custom]
-path = "hatch_build.py"
-
-[tool.hatch.build.targets.wheel.hooks.custom]
-path = "hatch_build.py"
-
-[tool.hatch.build.targets.wheel]
-include = [
-    "automated_security_helper",
-    "automated_security_helper/assets",
-    "automated_security_helper/assets/ASH_INSTALLED_REVISION",
-    "automated_security_helper/assets/Dockerfile",
-]
-force-include = { "automated_security_helper/assets/Dockerfile" = "automated_security_helper/assets/Dockerfile", "automated_security_helper/assets/ASH_INSTALLED_REVISION" = "automated_security_helper/assets/ASH_INSTALLED_REVISION" }
-
-[tool.hatch.build.targets.sdist]
-include = [
-    "automated_security_helper",
-    "Dockerfile",
-    "automated_security_helper/assets/ASH_INSTALLED_REVISION",
-    "automated_security_helper/assets/Dockerfile",
-]
-force-include = { "automated_security_helper/assets/Dockerfile" = "automated_security_helper/assets/Dockerfile", "automated_security_helper/assets/ASH_INSTALLED_REVISION" = "automated_security_helper/assets/ASH_INSTALLED_REVISION" }
-
-
-[build-system]
-requires = ["hatchling"]
-build-backend = "hatchling.build"
-
-[tool.mypy]
-plugins = ["pydantic.mypy"]
-
-=======
 version = "3.0.2"
 description = "Automated Security Helper for GitHub Actions"
 requires-python = ">=3.10,<4"
@@ -181,7 +51,6 @@
 
 [tool.mypy]
 plugins = [ "pydantic.mypy",]
->>>>>>> 711b0b75
 follow_imports = "silent"
 warn_redundant_casts = true
 warn_unused_ignores = true
@@ -192,9 +61,6 @@
 [tool.pydantic-mypy]
 init_forbid_extra = true
 init_typed = true
-<<<<<<< HEAD
-warn_required_dynamic_aliases = true
-=======
 warn_required_dynamic_aliases = true
 
 [tool.uv.workspace]
@@ -220,5 +86,4 @@
 path = "hatch_build.py"
 
 [tool.hatch.build.targets.wheel.hooks.custom]
-path = "hatch_build.py"
->>>>>>> 711b0b75
+path = "hatch_build.py"