--- conflicted
+++ resolved
@@ -35,7 +35,6 @@
 from automated_security_helper.utils.normalizers import get_normalized_filename
 
 from detect_secrets import SecretsCollection
-<<<<<<< HEAD
 from detect_secrets.settings import transient_settings
 from detect_secrets.core.plugins.util import get_mapping_from_secret_type_to_class
 
@@ -53,19 +52,6 @@
             description="Settings to use with detect-secrets. Refer to the detect-secrets documentation for formatting information. By default, all plugins will be used and no filters are configured. scan_settings takes precedence over baseline_file",
         )
     ] = {}
-=======
-from detect_secrets.settings import default_settings, transient_settings
-
-
-class DetectSecretsScannerConfigOptions(ScannerOptionsBase):
-    baseline: Annotated[
-        Path | None,
-        Field(
-            description="Path to baseline file, relative to current source directory. Defaults to searching for `.detect-secrets.baseline` in the root of the source directory.",
-        ),
-    ] = None
-
->>>>>>> efef4990
 
 class DetectSecretsScannerConfig(ScannerPluginConfigBase):
     name: Literal["detect-secrets"] = "detect-secrets"
@@ -171,23 +157,8 @@
             ASH_LOGGER.debug(
                 f"Found {len(scannable)} files in scan set to scan with detect-secrets"
             )
-<<<<<<< HEAD
             with transient_settings(self.config.options.scan_settings):
                 self._secrets_collection.scan_files(scannable)
-=======
-            if self.config.options.baseline is not None:
-                ASH_LOGGER.debug(f"Using baseline file: {self.config.options.baseline}")
-                with open(self.config.options.baseline, "r") as f:
-                    baseline_content = json.load(f)
-                    with transient_settings(config=baseline_content):
-                        self._secrets_collection.scan_files(*scannable)
-            else:
-                ASH_LOGGER.debug(
-                    f"Using default settings for {self.__class__.__name__}"
-                )
-                with default_settings():
-                    self._secrets_collection.scan_files(*scannable)
->>>>>>> efef4990
 
             self._post_scan(target=target)
 
