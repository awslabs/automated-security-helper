# ASH

- [ASH; The *A*utomated *S*ecurity *H*elper](#ash-the-automated-security-helper)
- [Description](#description)
  - [ASH change advisory](#ash-change-advisory)
- [Supported frameworks](#supported-frameworks)
- [Prerequisites](#prerequisites)
- [Getting Started](#getting-started)
  - [Getting Started - Linux or MacOS](#getting-started---linux-or-macos)
  - [Getting Started - Windows](#getting-started---windows)
  - [Cloud9 Quickstart Guide](#cloud9-quickstart-guide)
- [Using `ash` with `pre-commit`](#using-ash-with-pre-commit)
- [Examples](#examples)
- [Synopsis](#synopsis)
- [FAQ](#faq)
- [Feedback](#feedback)
- [Security](#security)
- [License](#license)

## ASH; The *A*utomated *S*ecurity *H*elper

## Description

The security helper tool was created to help you reduce the probability of a security violation in a new code, infrastructure or IAM configuration
by providing a fast and easy tool to conduct  preliminary security check as early as possible within your development process.

- It is not a replacement of a human review nor standards enforced by your team/customer.
- It uses light, open source tools to maintain its flexibility and ability to run from anywhere.
- ASH is cloning and running different open-source tools, such as: git-secrets, bandit, Semgrep, Grype, Syft, nbconvert, npm-audit, checkov, cdk-nag and cfn-nag. Please review the tools [LICENSE](license) before usage.

### ASH change advisory

We are currently working on a re-architecture of ASH targeting a single-container architecture as well as documentation to go along with it.

## Supported frameworks

The security helper supports the following vectors:

<<<<<<< HEAD
* Code
  * Git
    * **[git-secrets](https://github.com/awslabs/git-secrets)** - Find api keys, passwords, AWS keys in the code
  * Python
    * **[bandit](https://github.com/PyCQA/bandit)** - finds common security issues in Python code.
    * **[Semgrep](https://github.com/returntocorp/semgrep)** - finds common security issues in Python code.
    * **[Grype](https://github.com/anchore/grype)** - finds vulnerabilities scanner for Python code.
    * **[Syft](https://github.com/anchore/syft)** - generating a Software Bill of Materials (SBOM) for Python code.
  * Jupyter Notebook
    * **[nbconvert](https://nbconvert.readthedocs.io/en/latest/)** - converts Jupyter Notebook (ipynb) files into Python executables. Code scan with Bandit.
  * JavaScript; NodeJS
    * **[npm-audit](https://docs.npmjs.com/cli/v8/commands/npm-audit)** - checks for vulnerabilities in Javascript and NodeJS.
    * **[Semgrep](https://github.com/returntocorp/semgrep)** - finds common security issues in JavaScript code.
    * **[Grype](https://github.com/anchore/grype)** - finds vulnerabilities scanner for Javascript and NodeJS.
    * **[Syft](https://github.com/anchore/syft)** - generating a Software Bill of Materials (SBOM) for Javascript and NodeJS.
  * Go
    * **[Semgrep](https://github.com/returntocorp/semgrep)** - finds common security issues in Golang code.
    * **[Grype](https://github.com/anchore/grype)** - finds vulnerabilities scanner for Golang.
    * **[Syft](https://github.com/anchore/syft)** - generating a Software Bill of Materials (SBOM) for Golang.
  * C#
    * **[Semgrep](https://github.com/returntocorp/semgrep)** - finds common security issues in C# code.
  * Bash
    * **[Semgrep](https://github.com/returntocorp/semgrep)** - finds common security issues in Bash code.
  * Java
    * **[Semgrep](https://github.com/returntocorp/semgrep)** - finds common security issues in Java code.
    * **[Grype](https://github.com/anchore/grype)** - finds vulnerabilities scanner for Java.
    * **[Syft](https://github.com/anchore/syft)** - generating a Software Bill of Materials (SBOM) for Java.
* Infrastructure
  * Terraform; Cloudformation
    * **[checkov](https://github.com/bridgecrewio/checkov)**
    * **[cfn_nag](https://github.com/stelligent/cfn_nag)**
    * **[cdk-nag](https://github.com/cdklabs/cdk-nag)** (via import of rendered CloudFormation templates into a custom CDK project with the [AWS Solutions NagPack](https://github.com/cdklabs/cdk-nag/blob/main/RULES.md#aws-solutions) enabled)
  * Dockerfile
    * **[checkov](https://github.com/bridgecrewio/checkov)**
=======
- Code
  - Git
    - **[git-secrets](https://github.com/awslabs/git-secrets)** - Find api keys, passwords, AWS keys in the code
  - Python
    - **[bandit](https://github.com/PyCQA/bandit)** - finds common security issues in Python code.
    - **[Semgrep](https://github.com/returntocorp/semgrep)** - finds common security issues in Python code.
    - **[Grype](https://github.com/anchore/grype)** - finds vulnerabilities scanner for Python code.
    - **[Syft](https://github.com/anchore/grype)** - generating a Software Bill of Materials (SBOM) for Python code.
  - Jupyter Notebook
    - **[nbconvert](https://nbconvert.readthedocs.io/en/latest/)** - converts Jupyter Notebook (ipynb) files into Python executables. Code scan with Bandit.
  - JavaScript; NodeJS
    - **[npm-audit](https://docs.npmjs.com/cli/v8/commands/npm-audit)** - checks for vulnerabilities in Javascript and NodeJS.
    - **[Semgrep](https://github.com/returntocorp/semgrep)** - finds common security issues in JavaScript code.
    - **[Grype](https://github.com/anchore/grype)** - finds vulnerabilities scanner for Javascript and NodeJS.
    - **[Syft](https://github.com/anchore/grype)** - generating a Software Bill of Materials (SBOM) for Javascript and NodeJS.
  - Go
    - **[Semgrep](https://github.com/returntocorp/semgrep)** - finds common security issues in Golang code.
    - **[Grype](https://github.com/anchore/grype)** - finds vulnerabilities scanner for Golang.
    - **[Syft](https://github.com/anchore/grype)** - generating a Software Bill of Materials (SBOM) for Golang.
  - C#
    - **[Semgrep](https://github.com/returntocorp/semgrep)** - finds common security issues in C# code.
  - Bash
    - **[Semgrep](https://github.com/returntocorp/semgrep)** - finds common security issues in Bash code.
  - Java
    - **[Semgrep](https://github.com/returntocorp/semgrep)** - finds common security issues in Java code.
    - **[Grype](https://github.com/anchore/grype)** - finds vulnerabilities scanner for Java.
    - **[Syft](https://github.com/anchore/grype)** - generating a Software Bill of Materials (SBOM) for Java.
- Infrastructure
  - Terraform; Cloudformation
    - **[checkov](https://github.com/bridgecrewio/checkov)**
    - **[cfn_nag](https://github.com/stelligent/cfn_nag)**
    - **[cdk-nag](https://github.com/cdklabs/cdk-nag)** (via import of rendered CloudFormation templates into a custom CDK project with the [AWS Solutions NagPack](https://github.com/cdklabs/cdk-nag/blob/main/RULES.md#aws-solutions) enabled)
  - Dockerfile
    - **[checkov](https://github.com/bridgecrewio/checkov)**
>>>>>>> fc77e8c6

## Prerequisites

To start using `ash` please make sure to install and configure the following:

- Tools installed to run Linux containers, such as [Finch](https://github.com/runfinch/finch), [Rancher Desktop](https://rancherdesktop.io/), [Podman Desktop](https://podman-desktop.io/), or [Docker Desktop](https://docs.docker.com/get-docker/).
  - This can be any command-line interface (CLI) + container engine combination; there is nothing in ASH that requires a specific container runtime.
  - If on Windows, you will also likely need Windows Subsystem for Linux (WSL) installed as a prerequisite for the listed container engine tools. Please see the specific instructions for the tool of choice regarding Windows-specific prerequisites.

## Getting Started

### Getting Started - Linux or MacOS

Clone the git repository into a folder.  For example:

```bash
# Set up some variables
REPO_DIR="${HOME}"/Documents/repos/reference
REPO_NAME=automated-security-helper

# Create a folder to hold reference git repositories
mkdir -p ${REPO_DIR}

# Clone the repository into the reference area
git clone https://github.com/awslabs/automated-security-helper "${REPO_DIR}/${REPO_NAME}"

# Set the repo path in your shell for easier access
#
# Add this (and the variable settings above) to
# your ~/.bashrc, ~/.bash_profile, ~/.zshrc, or similar
# start-up scripts so that the ash tool is in your PATH
# after re-starting or starting a new shell.
#
export PATH="${PATH}:${REPO_DIR}/${REPO_NAME}"

# Execute the ash tool
ash --version
```

### Getting Started - Windows

**ASH** uses containers, `bash` shell scripts, and multiple background processes running in parallel to run the multiple
source code security scanning tools that it uses.  Because of this, running `ash` from either a `PowerShell` or `cmd`
shell on Windows is not possible.  Furthermore, due to reliance on running containers, usually with Docker Desktop
when running on Windows, there is an implicit dependency on having installed, configured, and operational a
Windows Subsystem for Linux (WSL) 2 environment on the Windows machine where `ash` will be run.

To use `ash` on Windows:

- Install, configure, and test the [WSL 2 environment on Windows](https://learn.microsoft.com/en-us/windows/wsl/install)
- Install, configure, and test [Docker Desktop for Windows](https://docs.docker.com/desktop/install/windows-install/), using the WSL 2 environment
- Use the [Windows Terminal](https://learn.microsoft.com/en-us/windows/terminal/install) program and open a command-line window to interact with the WSL 2 environment
- Install and/or update the `git` client in the WSL 2 environment.  This should be pre-installed, but you may need to update the version
  using the `apt-get update` command.

Once the WSL2 command-line window is open, follow the steps above in [Getting Started - Linux or MacOS](#getting-started---linux-or-macos)
to install and run `ash` in WSL 2 on the Windows machine.

To run `ash`, open a Windows Terminal shell into the WSL 2 environment and use that command-line shell to run the `ash` command.

**Note**: when working this way, be sure to `git clone` any git repositories to be scanned into the WSL 2 filesystem.
Results are un-predictable if repositories or file sub-trees in the Windows filesystem are scanned using `ash`
that is running in the WSL 2 environment.

**Tip**: If you are using Microsoft VSCode for development, it is possible to configure a "remote" connection
[using VSCode into the WSL2 environment](https://learn.microsoft.com/en-us/windows/wsl/tutorials/wsl-vscode).
By doing this, you can host your git repositories in WSL 2 and still
work with them as you have in the past when they were in the Windows filesystem of your Windows machine.

### Cloud9 Quickstart Guide

Follow the instruction in the [quickstart page](/quickstart/README.md) to deploy an AWS Cloud9 Environment with ASH pre-installed.

## Using `ash` with `pre-commit`

The `ash` tool can be used interactively on a workstation or run using the [`pre-commit`](https://pre-commit.com/) command.
If `pre-commit` is used to run `ash`, then the `pre-commit` processing takes care of installing
a copy of the `ash` git repository and setting up to run the `ash` program from that installed
repository.  Using `pre-commit` still requires usage of WSL 2 when running on Windows.

Using `ash` as a [`pre-commit`](https://pre-commit.com/) hook enables development teams to use the `ash` tool
in two ways.  First, developers can use `ash` as a part of their local development process on whatever
development workstation or environment they are using.  Second, `ash` can be run in a build automation stage
by running `pre-commit run --hook-stage manual ash` in build automation stage.
When using `pre-commit`, run the `pre-commit` commands while in a folder/directory within the git repository that is
configured with `pre-commit` hooks.

Refer to the [pre-commit-hooks](./.pre-commit-hooks.yaml) file for information about the `pre-commit`
hook itself.

To configure a git repository to use the `ash` hook, start with the following `pre-commit-config` configuration:

```yaml
  - repo: git@github.com:awslabs/automated-security-helper.git
    rev: '1.1.0-e-01Dec2023' # update with the latest tagged version in the repository
    hooks:
    - id: ash
      name: scan files using ash
      stages: [ manual ]
      # uncomment the line below if using "finch" on MacOS
      # args: [ "-f" ]
```

Once the `.pre-commit-hooks.yaml` file is updated, the `ash` tool can be run using the following command:

```bash
pre-commit run --hook-stage manual ash
```

Results from the run of the `ash` tool can be found in the `aggregated_results.txt` file
the `--output-dir` folder/directory.

When ASH converts CloudFormation files into CDK and runs cdk-nag on them,
the output of the cdk-nag check results are preserved in a 'ash_cf2cdk_output'
folder/directory under `--output-dir` after the ASH scan is run.  This folder/directory is
in addition to the `aggregated_results.txt` file found in `--output-dir`.

## Examples

```bash
# Getting help
ash -h

# Scan a directory
ash --source-dir /my/remote/files

# Save the final report to a different directory
ash --output-dir /my/remote/files

# Force rebuild the entire framework to obtain latests changes and up-to-date database
ash --force

# Force run scan for Python code
ash --source-dir . --ext py

* All commands can be used together.
```

## Synopsis

```text
NAME:
        ash
SYNOPSIS:
        ash [OPTIONS] --source-dir /path/to/dir --output-dir /path/to/dir
OPTIONS:
        -v | --version           Prints version number.

        -p | --preserve-report   Add timestamp to the final report file to avoid overriding it after multiple executions.
        --source-dir             Path to the directory containing the code/files you wish to scan. Defaults to $(pwd)
        --output-dir             Path to the directory that will contain the report of the scans. Defaults to $(pwd)
        --ext | -extension       Force a file extension to scan. Defaults to identify files automatically.
        --force                  Rebuild the Docker images of the scanning tools, to make sure software is up-to-date.
        -q | --quiet             Don't print verbose text about the build process.
        -c | --no-color          Don't print colorized output.
        -o | --oci-runner        Use the specified OCI runner instead of docker to run the containerized tools.
        -f | --finch             Use finch instead of docker to run the containerized tools.
                                 WARNING: The '--finch|-f' option is deprecated and will be removed in a future
                                          release. Please switch to using '--oci-runner finch' in scripts instead.
```

## FAQ

- Q: How to run `ash` on a Windows machine

  A: ASH on a windows machine

  - Install a Windows Subsystem for Linux (WSL) 2 environment with a [Ubuntu distribution](https://docs.microsoft.com/en-us/windows/wsl/install). Be sure to use the WSL 2.
  - Install Docker Desktop for windows and activate the [integration the WSL 2](https://docs.docker.com/desktop/windows/wsl/)
  - Clone this git repo from a windows terminal via VPN (while in vpn it'll not connect to the repo directly from Ubuntu WSL 2).
  - Execute the helper tool from the folder downloaded in the previous step from the Ubuntu WSL.

- Q: How to run `ash` in a Continuous Integration/Continuous Deployment (CI/CD) pipline?

  A: Check the [ASH Pipeline solution](https://github.com/aws-samples/automated-security-helper-pipeline)

- Q: How to run `ash` with [finch](https://aws.amazon.com/blogs/opensource/introducing-finch-an-open-source-client-for-container-development/)
  or another Open Container Initiative (OCI) compatible tool.

  A: You can configure the OCI compatible tool to use with by using the environment variable `ASH_OCI_RUNNER`

- Q: How to exclude files from scanning.

  A: `ash` will scan all the files in the folder specified in `--source-dir`, or the current directory if invoked without parameters. If the folder is a git repository,
  then `ash` will use the exclusions in your `.gitignore` configuration file. If you want to exclude any specific folder, it **must** be added to your git ignore list before invoking `ash`.

- Q: `ash` reports there are not files to scan or you see a message stating `warning: You appear to have cloned an empty repository.`

  A: Ensure you're running ASH inside the folder you intend to scan or using the `--source-dir` parameter. If the folder where the files reside is part of a git repository, ensure the files are added (committed) before running ASH.

## Feedback

Create an issue [here](https://github.com/awslabs/automated-security-helper/issues).

## Contributing

See [CONTRIBUTING](CONTRIBUTING.md#contributing-guidelines) for information on how to contribute to this project.

## Security

See [CONTRIBUTING](CONTRIBUTING.md#security-issue-notifications) for more information.

## License

This library is licensed under the Apache 2.0 License. See the LICENSE file.<|MERGE_RESOLUTION|>--- conflicted
+++ resolved
@@ -36,7 +36,6 @@
 
 The security helper supports the following vectors:
 
-<<<<<<< HEAD
 * Code
   * Git
     * **[git-secrets](https://github.com/awslabs/git-secrets)** - Find api keys, passwords, AWS keys in the code
@@ -71,42 +70,6 @@
     * **[cdk-nag](https://github.com/cdklabs/cdk-nag)** (via import of rendered CloudFormation templates into a custom CDK project with the [AWS Solutions NagPack](https://github.com/cdklabs/cdk-nag/blob/main/RULES.md#aws-solutions) enabled)
   * Dockerfile
     * **[checkov](https://github.com/bridgecrewio/checkov)**
-=======
-- Code
-  - Git
-    - **[git-secrets](https://github.com/awslabs/git-secrets)** - Find api keys, passwords, AWS keys in the code
-  - Python
-    - **[bandit](https://github.com/PyCQA/bandit)** - finds common security issues in Python code.
-    - **[Semgrep](https://github.com/returntocorp/semgrep)** - finds common security issues in Python code.
-    - **[Grype](https://github.com/anchore/grype)** - finds vulnerabilities scanner for Python code.
-    - **[Syft](https://github.com/anchore/grype)** - generating a Software Bill of Materials (SBOM) for Python code.
-  - Jupyter Notebook
-    - **[nbconvert](https://nbconvert.readthedocs.io/en/latest/)** - converts Jupyter Notebook (ipynb) files into Python executables. Code scan with Bandit.
-  - JavaScript; NodeJS
-    - **[npm-audit](https://docs.npmjs.com/cli/v8/commands/npm-audit)** - checks for vulnerabilities in Javascript and NodeJS.
-    - **[Semgrep](https://github.com/returntocorp/semgrep)** - finds common security issues in JavaScript code.
-    - **[Grype](https://github.com/anchore/grype)** - finds vulnerabilities scanner for Javascript and NodeJS.
-    - **[Syft](https://github.com/anchore/grype)** - generating a Software Bill of Materials (SBOM) for Javascript and NodeJS.
-  - Go
-    - **[Semgrep](https://github.com/returntocorp/semgrep)** - finds common security issues in Golang code.
-    - **[Grype](https://github.com/anchore/grype)** - finds vulnerabilities scanner for Golang.
-    - **[Syft](https://github.com/anchore/grype)** - generating a Software Bill of Materials (SBOM) for Golang.
-  - C#
-    - **[Semgrep](https://github.com/returntocorp/semgrep)** - finds common security issues in C# code.
-  - Bash
-    - **[Semgrep](https://github.com/returntocorp/semgrep)** - finds common security issues in Bash code.
-  - Java
-    - **[Semgrep](https://github.com/returntocorp/semgrep)** - finds common security issues in Java code.
-    - **[Grype](https://github.com/anchore/grype)** - finds vulnerabilities scanner for Java.
-    - **[Syft](https://github.com/anchore/grype)** - generating a Software Bill of Materials (SBOM) for Java.
-- Infrastructure
-  - Terraform; Cloudformation
-    - **[checkov](https://github.com/bridgecrewio/checkov)**
-    - **[cfn_nag](https://github.com/stelligent/cfn_nag)**
-    - **[cdk-nag](https://github.com/cdklabs/cdk-nag)** (via import of rendered CloudFormation templates into a custom CDK project with the [AWS Solutions NagPack](https://github.com/cdklabs/cdk-nag/blob/main/RULES.md#aws-solutions) enabled)
-  - Dockerfile
-    - **[checkov](https://github.com/bridgecrewio/checkov)**
->>>>>>> fc77e8c6
 
 ## Prerequisites
 
