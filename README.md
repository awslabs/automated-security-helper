--- conflicted
+++ resolved
@@ -57,15 +57,9 @@
 - **Comprehensive Testing**: Extensive integration test suite validates UV migration functionality across platforms
 
 ## Built-In Scanners
-<<<<<<< HEAD
 
 ASH v3 integrates multiple open-source security tools as scanners. Tools like Bandit, Checkov, and Semgrep are managed via UV's tool isolation system, which automatically installs and runs them in isolated environments without affecting your project dependencies:
 
-=======
-
-ASH v3 integrates multiple open-source security tools as scanners. Tools like Bandit, Checkov, and Semgrep are managed via UV's tool isolation system, which automatically installs and runs them in isolated environments without affecting your project dependencies:
-
->>>>>>> 7e939237
 | Scanner                                                       | Type      | Languages/Frameworks                                                                         | Installation (Local Mode)                                               |
 |---------------------------------------------------------------|-----------|----------------------------------------------------------------------------------------------|-------------------------------------------------------------------------|
 | [Bandit](https://github.com/PyCQA/bandit)                     | SAST      | Python                                                                                       | Managed via UV tool isolation (auto-installed: `bandit>=1.7.0`)        |
@@ -93,32 +87,94 @@
 ### Quick Install (Recommended)
 
 ```bash
-<<<<<<< HEAD
-# Install with pipx (isolated environment)
-pipx install git+https://github.com/awslabs/automated-security-helper.git@v3.0.0
-
-# Use as normal
-ash --help
-```
-
-### Other Installation Methods
-
-<details>
-<summary>Click to expand other installation options</summary>
-
-#### Using `uvx`
-
-```bash
-# Linux/macOS
-curl -sSf https://astral.sh/uv/install.sh | sh
-alias ash="uvx git+https://github.com/awslabs/automated-security-helper.git@v3.0.0"
-
-# Windows PowerShell
-irm https://astral.sh/uv/install.ps1 | iex
-function ash { uvx git+https://github.com/awslabs/automated-security-helper.git@v3.0.0 $args }
-```
-
-#### Using `pip`
+# Set up some variables
+REPO_DIR="${HOME}"/Documents/repos/reference
+REPO_NAME=automated-security-helper
+
+# Create a folder to hold reference git repositories
+mkdir -p ${REPO_DIR}
+
+# Clone the repository into the reference area
+git clone https://github.com/awslabs/automated-security-helper "${REPO_DIR}/${REPO_NAME}"
+
+# Set the repo path in your shell for easier access
+#
+# Add this (and the variable settings above) to
+# your ~/.bashrc, ~/.bash_profile, ~/.zshrc, or similar
+# start-up scripts so that the ash tool is in your PATH
+# after re-starting or starting a new shell.
+#
+export PATH="${PATH}:${REPO_DIR}/${REPO_NAME}"
+
+# Execute the ash tool
+ash --version
+```
+
+### Getting Started - Windows
+
+**ASH** uses containers, `bash` shell scripts, and multiple background processes running in parallel to run the multiple
+source code security scanning tools that it uses.  Because of this, running `ash` from either a `PowerShell` or `cmd`
+shell on Windows is not possible.  Furthermore, due to reliance on running containers, usually with Docker Desktop
+when running on Windows, there is an implicit dependency on having installed, configured, and operational a
+Windows Subsystem for Linux (WSL) 2 environment on the Windows machine where `ash` will be run.
+
+To use `ash` on Windows:
+
+- Install, configure, and test the [WSL 2 environment on Windows](https://learn.microsoft.com/en-us/windows/wsl/install)
+- Install, configure, and test [Docker Desktop for Windows](https://docs.docker.com/desktop/install/windows-install/), using the WSL 2 environment
+- Use the [Windows Terminal](https://learn.microsoft.com/en-us/windows/terminal/install) program and open a command-line window to interact with the WSL 2 environment
+- Install and/or update the `git` client in the WSL 2 environment.  This should be pre-installed, but you may need to update the version
+  using the `apt-get update` command.
+
+Once the WSL2 command-line window is open, follow the steps above in [Getting Started - Linux or MacOS](#getting-started---linux-or-macos)
+to install and run `ash` in WSL 2 on the Windows machine.
+
+To run `ash`, open a Windows Terminal shell into the WSL 2 environment and use that command-line shell to run the `ash` command.
+
+**Note**: when working this way, be sure to `git clone` any git repositories to be scanned into the WSL 2 filesystem.
+Results are un-predictable if repositories or file sub-trees in the Windows filesystem are scanned using `ash`
+that is running in the WSL 2 environment.
+
+**Tip**: If you are using Microsoft VSCode for development, it is possible to configure a "remote" connection
+[using VSCode into the WSL2 environment](https://learn.microsoft.com/en-us/windows/wsl/tutorials/wsl-vscode).
+By doing this, you can host your git repositories in WSL 2 and still
+work with them as you have in the past when they were in the Windows filesystem of your Windows machine.
+
+### Cloud9 Quickstart Guide
+
+Follow the instruction in the [quickstart page](/quickstart/README.md) to deploy an AWS Cloud9 Environment with ASH pre-installed.
+
+## Using `ash` with `pre-commit`
+
+The `ash` tool can be used interactively on a workstation or run using the [`pre-commit`](https://pre-commit.com/) command.
+If `pre-commit` is used to run `ash`, then the `pre-commit` processing takes care of installing
+a copy of the `ash` git repository and setting up to run the `ash` program from that installed
+repository.  Using `pre-commit` still requires usage of WSL 2 when running on Windows.
+
+Using `ash` as a [`pre-commit`](https://pre-commit.com/) hook enables development teams to use the `ash` tool
+in two ways.  First, developers can use `ash` as a part of their local development process on whatever
+development workstation or environment they are using.  Second, `ash` can be run in a build automation stage
+by running `pre-commit run --hook-stage manual ash` in build automation stage.
+When using `pre-commit`, run the `pre-commit` commands while in a folder/directory within the git repository that is
+configured with `pre-commit` hooks.
+
+Refer to the [pre-commit-hooks](./.pre-commit-hooks.yaml) file for information about the `pre-commit`
+hook itself.
+
+To configure a git repository to use the `ash` hook, start with the following `pre-commit-config` configuration:
+
+```yaml
+  - repo: git@github.com:awslabs/automated-security-helper.git
+    rev: '1.1.0-e-01Dec2023' # update with the latest tagged version in the repository
+    hooks:
+    - id: ash
+      name: scan files using ash
+      stages: [ manual ]
+      # uncomment the line below if using "finch" on MacOS
+      # args: [ "-f" ]
+```
+
+Once the `.pre-commit-hooks.yaml` file is updated, the `ash` tool can be run using the following command:
 
 ```bash
 pip install git+https://github.com/awslabs/automated-security-helper.git@v3.0.0
@@ -207,127 +263,6 @@
 1. **Install UV**: Install `uv` from [Astral](https://docs.astral.sh/uv/getting-started/installation/) or the [GitHub README](https://github.com/astral-sh/uv#installation)
 2. **Install Python 3.10+**: Use `uv python install 3.10` (or a more recent version)
 
-=======
-# Install uv on Linux/macOS if it isn't installed already
-curl -sSfL https://astral.sh/uv/install.sh | sh
-
-# Create an alias for ASH
-alias ash="uvx git+https://github.com/awslabs/automated-security-helper.git@v3.0.0"
-```
-
-```powershell
-# Install uv on Windows with PowerShell if it isn't installed already
-irm https://astral.sh/uv/install.ps1 | iex
-
-# Create a function for ASH
-function ash { uvx git+https://github.com/awslabs/automated-security-helper.git@v3.0.0 $args }
-```
-
-### Other Installation Methods
-
-<details>
-<summary>Click to expand other installation options</summary>
-
-#### Using `pipx`
-
-```bash
-# Install with pipx (isolated environment)
-pipx install git+https://github.com/awslabs/automated-security-helper.git@v3.0.0
-
-# Use as normal
-ash --help
-```
-
-#### Using `pip`
-
-```bash
-pip install git+https://github.com/awslabs/automated-security-helper.git@v3.0.0
-```
-
-#### Clone the Repository
-
-```bash
-git clone https://github.com/awslabs/automated-security-helper.git --branch v3.0.0
-cd automated-security-helper
-pip install .
-```
-</details>
-
-## Basic Usage
-
-```bash
-# Run a scan in local mode (Python only)
-ash --mode local
-
-# Run a scan in container mode (all tools)
-ash --mode container
-
-# Run a scan in precommit mode (fast subset of tools)
-ash --mode precommit
-```
-
-### Sample Output
-
-```
-                                                 ASH Scan Results Summary
-┏━━━━━━━━━━━━━━━━┳━━━━━━━━━━━━┳━━━━━━━━━━┳━━━━━━┳━━━━━━━━┳━━━━━┳━━━━━━┳━━━━━━━━━━┳━━━━━━━━━━━━┳━━━━━━━━┳━━━━━━━━━━━━━━━━━┓
-┃ Scanner        ┃ Suppressed ┃ Critical ┃ High ┃ Medium ┃ Low ┃ Info ┃ Duration ┃ Actionable ┃ Result ┃ Threshold       ┃
-┡━━━━━━━━━━━━━━━━╇━━━━━━━━━━━━╇━━━━━━━━━━╇━━━━━━╇━━━━━━━━╇━━━━━╇━━━━━━╇━━━━━━━━━━╇━━━━━━━━━━━━╇━━━━━━━━╇━━━━━━━━━━━━━━━━━┩
-│ bandit         │ 7          │ 0        │ 1    │ 0      │ 56  │ 0    │ 19.9s    │ 1          │ FAILED │ MEDIUM (global) │
-│ cdk-nag        │ 0          │ 0        │ 30   │ 0      │ 0   │ 5    │ 48.7s    │ 30         │ FAILED │ MEDIUM (global) │
-│ cfn-nag        │ 0          │ 0        │ 0    │ 15     │ 0   │ 0    │ 45.1s    │ 15         │ FAILED │ MEDIUM (global) │
-│ checkov        │ 10         │ 0        │ 25   │ 0      │ 0   │ 0    │ 38.9s    │ 25         │ FAILED │ MEDIUM (global) │
-│ detect-secrets │ 0          │ 0        │ 48   │ 0      │ 0   │ 0    │ 18.9s    │ 48         │ FAILED │ MEDIUM (global) │
-│ grype          │ 0          │ 0        │ 2    │ 1      │ 0   │ 0    │ 40.3s    │ 3          │ FAILED │ MEDIUM (global) │
-└────────────────┴────────────┴──────────┴──────┴────────┴─────┴──────┴──────────┴────────────┴────────┴─────────────────┘
-                                                     source-dir: '.'
-                                              output-dir: '.ash/ash_output'
-
-=== ASH Scan Completed in 1m 6s: Next Steps ===
-View detailed findings...
-  - SARIF: '.ash/ash_output/reports/ash.sarif'
-  - JUnit: '.ash/ash_output/reports/ash.junit.xml'
-  - ASH aggregated results JSON available at: '.ash/ash_output/ash_aggregated_results.json'
-
-=== Actionable findings detected! ===
-To investigate...
-  1. Open one of the summary reports for a user-friendly table of the findings:
-    - HTML report of all findings: '.ash/ash_output/reports/ash.html'
-    - Markdown summary: '.ash/ash_output/reports/ash.summary.md'
-    - Text summary: '.ash/ash_output/reports/ash.summary.txt'
-  2. Use ash report to view a short text summary of the scan in your terminal
-  3. Use ash inspect findings to explore the findings interactively
-  4. Review scanner-specific reports and outputs in the '.ash/ash_output/scanners' directory
-
-=== ASH Exit Codes ===
-  0: Success - No actionable findings or not configured to fail on findings
-  1: Error during execution
-  2: Actionable findings detected when configured with `fail_on_findings: true`. Default is True. Current value: True
-ERROR (2) Exiting due to 122 actionable findings found in ASH scan
-```
-
-## AI Integration with MCP
-
-ASH includes a Model Context Protocol (MCP) server that enables AI assistants to perform security scans and analyze results through a standardized interface. This allows you to integrate ASH with AI development tools like Amazon Q CLI, Claude Desktop, and Cline (VS Code).
-
-### MCP Server Features
-
-The ASH MCP server provides:
-
-- **Real-time Progress Tracking**: Monitor scan progress with streaming updates
-- **Background Scanning**: Start scans and continue other work while they run
-- **Multiple Scan Management**: Handle concurrent scans with unique identifiers
-- **Comprehensive Error Handling**: Detailed error messages and recovery suggestions
-- **Configuration Support**: Full support for ASH configuration files and environment variables
-
-### Installation and Setup
-
-#### Prerequisites
-
-1. **Install UV**: Install `uv` from [Astral](https://docs.astral.sh/uv/getting-started/installation/) or the [GitHub README](https://github.com/astral-sh/uv#installation)
-2. **Install Python 3.10+**: Use `uv python install 3.10` (or a more recent version)
-
->>>>>>> 7e939237
 #### Client Configuration
 
 **Amazon Q Developer CLI** - Add to `~/.aws/amazonq/mcp.json`:
@@ -465,7 +400,6 @@
 ```
 
 ## Using ASH with pre-commit
-<<<<<<< HEAD
 
 Add this to your `.pre-commit-config.yaml`:
 
@@ -483,25 +417,6 @@
 pre-commit run ash-simple-scan --all-files
 ```
 
-=======
-
-Add this to your `.pre-commit-config.yaml`:
-
-```yaml
-repos:
-  - repo: https://github.com/awslabs/automated-security-helper
-    rev: v3.0.0
-    hooks:
-      - id: ash-simple-scan
-```
-
-Run with:
-
-```bash
-pre-commit run ash-simple-scan --all-files
-```
-
->>>>>>> 7e939237
 ## Output Files
 
 ASH v3 produces several output files in the `.ash/ash_output/` directory:
@@ -607,8 +522,6 @@
 
 ## License
 
-This library is licensed under the Apache 2.0 License. See the [LICENSE](LICENSE) file.
-
-## Star History
+This library is licensed under the Apache 2.0 License. See the LICENSE file.
 
 [![Star History Chart](https://api.star-history.com/svg?repos=awslabs/automated-security-helper&type=Date)](https://www.star-history.com/#awslabs/automated-security-helper&Date)