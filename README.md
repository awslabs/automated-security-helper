# ASH - Automated Security Helper

[![ASH - Core Pipeline](https://github.com/awslabs/automated-security-helper/actions/workflows/ash-build-and-scan.yml/badge.svg)](https://github.com/awslabs/automated-security-helper/actions/workflows/ash-build-and-scan.yml)
[![ASH - Matrix Unit Tests](https://github.com/awslabs/automated-security-helper/actions/workflows/unit-tests.yml/badge.svg)](https://github.com/awslabs/automated-security-helper/actions/workflows/unit-tests.yml)

## Table of Contents
- [Table of Contents](#table-of-contents)
- [Overview](#overview)
- [Key Features in ASH v3](#key-features-in-ash-v3)
- [Built-In Scanners](#built-in-scanners)
- [Prerequisites](#prerequisites)
  - [Runtime Requirements](#runtime-requirements)
- [Installation Options](#installation-options)
  - [Quick Install (Recommended)](#quick-install-recommended)
  - [Other Installation Methods](#other-installation-methods)
    - [Using `uvx`](#using-uvx)
    - [Using `pip`](#using-pip)
    - [Clone the Repository](#clone-the-repository)
- [Basic Usage](#basic-usage)
  - [Sample Output](#sample-output)
- [AI Integration with MCP](#ai-integration-with-mcp)
  - [MCP Server Features](#mcp-server-features)
  - [Installation and Setup](#installation-and-setup)
    - [Prerequisites](#prerequisites-1)
    - [Client Configuration](#client-configuration)
  - [Available MCP Tools](#available-mcp-tools)
  - [Usage Examples](#usage-examples)
  - [Configuration Support](#configuration-support)
- [Configuration](#configuration)
- [Using ASH with pre-commit](#using-ash-with-pre-commit)
- [Output Files](#output-files)
- [FAQ](#faq)
- [Documentation](#documentation)
- [Feedback and Contributing](#feedback-and-contributing)
- [Security](#security)
- [License](#license)
- [Star History](#star-history)

## Overview

ASH (Automated Security Helper) is a security scanning tool designed to help you identify potential security issues in your code, infrastructure, and IAM configurations as early as possible in your development process.

- ASH is not a replacement for human review or team/customer security standards
- It leverages lightweight, open-source tools for flexibility and portability
- ASH v3 has been completely rewritten in Python with significant improvements to usability and functionality

## Key Features in ASH v3

- **Python-based CLI**: ASH now has a Python-based CLI entrypoint while maintaining backward compatibility with the shell script entrypoint
- **Multiple Execution Modes**: Run ASH in `local`, `container`, or `precommit` mode depending on your needs
- **Enhanced Configuration**: Support for YAML/JSON configuration files with overrides via CLI parameters
- **Improved Reporting**: Multiple report formats including JSON, Markdown, HTML, and CSV
- **Scanner Validation System**: Comprehensive validation ensures all expected scanners are registered, enabled, queued, executed, and included in results
- **Pluggable Architecture**: Extend ASH with custom plugins, scanners, and reporters
- **Unified Output Format**: Standardized output format that can be exported to multiple formats (SARIF, JSON, HTML, Markdown, CSV)
- **UV Package Management**: ASH now uses UV for faster dependency resolution and tool isolation
- **Comprehensive Testing**: Extensive integration test suite validates UV migration functionality across platforms

## Built-In Scanners

ASH v3 integrates multiple open-source security tools as scanners. Tools like Bandit, Checkov, and Semgrep are managed via UV's tool isolation system, which automatically installs and runs them in isolated environments without affecting your project dependencies:

| Scanner                                                       | Type      | Languages/Frameworks                                                                         | Installation (Local Mode)                                               |
|---------------------------------------------------------------|-----------|----------------------------------------------------------------------------------------------|-------------------------------------------------------------------------|
| [Bandit](https://github.com/PyCQA/bandit)                     | SAST      | Python                                                                                       | Managed via UV tool isolation (auto-installed: `bandit>=1.7.0`)        |
| [Semgrep](https://github.com/semgrep/semgrep)                 | SAST      | Python, JavaScript, TypeScript, Java, Go, C#, Ruby, PHP, Kotlin, Swift, Bash, and more       | Managed via UV tool isolation (auto-installed: `semgrep>=1.125.0`)     |
| [detect-secrets](https://github.com/Yelp/detect-secrets)      | Secrets   | All text files                                                                               | Included with ASH                                                       |
| [Checkov](https://github.com/bridgecrewio/checkov)            | IaC, SAST | Terraform, CloudFormation, Kubernetes, Dockerfile, ARM Templates, Serverless, Helm, and more | Managed via UV tool isolation (auto-installed: `checkov>=3.2.0,<4.0.0`) |
| [cfn_nag](https://github.com/stelligent/cfn_nag)              | IaC       | CloudFormation                                                                               | `gem install cfn-nag`                                                   |
| [cdk-nag](https://github.com/cdklabs/cdk-nag)                 | IaC       | CloudFormation                                                                               | Included with ASH                                                       |
| [npm-audit](https://docs.npmjs.com/cli/v8/commands/npm-audit) | SCA       | JavaScript/Node.js                                                                           | Install Node.js/npm                                                     |
| [Grype](https://github.com/anchore/grype)                     | SCA       | Python, JavaScript/Node.js, Java, Go, Ruby, and more                                         | See [Grype Installation](https://github.com/anchore/grype#installation) |
| [Syft](https://github.com/anchore/syft)                       | SBOM      | Python, JavaScript/Node.js, Java, Go, Ruby, and more                                         | See [Syft Installation](https://github.com/anchore/syft#installation)   |

## Prerequisites

### Runtime Requirements

| Mode      | Requirements                                                                                                                                                         | Notes                                                    |
|-----------|----------------------------------------------------------------------------------------------------------------------------------------------------------------------|----------------------------------------------------------|
| Local     | Python 3.10+, UV package manager                                                                                                                                     | Some scanners require additional tools (see table above) |
| Container | Any OCI-compatible container runtime ([Finch](https://github.com/runfinch/finch), [Docker](https://docs.docker.com/get-docker/), [Podman](https://podman.io/), etc.) | On Windows: WSL2 is typically required                   |
| Precommit | Python 3.10+, UV package manager                                                                                                                                     | Subset of scanners, optimized for speed                  |

## Installation Options

### Quick Install (Recommended)

```bash
<<<<<<< HEAD
# Set up some variables
REPO_DIR="${HOME}"/Documents/repos/reference
REPO_NAME=automated-security-helper

# Create a folder to hold reference git repositories
mkdir -p ${REPO_DIR}

# Clone the repository into the reference area
git clone https://github.com/awslabs/automated-security-helper "${REPO_DIR}/${REPO_NAME}"

# Set the repo path in your shell for easier access
#
# Add this (and the variable settings above) to
# your ~/.bashrc, ~/.bash_profile, ~/.zshrc, or similar
# start-up scripts so that the ash tool is in your PATH
# after re-starting or starting a new shell.
#
export PATH="${PATH}:${REPO_DIR}/${REPO_NAME}"

# Execute the ash tool
ash --version
=======
# Install uv on Linux/macOS if it isn't installed already
curl -sSfL https://astral.sh/uv/install.sh | sh

# Create an alias for ASH
alias ash="uvx git+https://github.com/awslabs/automated-security-helper.git@v3.0.1"
>>>>>>> dba9e17a
```

### Getting Started - Windows

<<<<<<< HEAD
**ASH** uses containers, `bash` shell scripts, and multiple background processes running in parallel to run the multiple
source code security scanning tools that it uses.  Because of this, running `ash` from either a `PowerShell` or `cmd`
shell on Windows is not possible.  Furthermore, due to reliance on running containers, usually with Docker Desktop
when running on Windows, there is an implicit dependency on having installed, configured, and operational a
Windows Subsystem for Linux (WSL) 2 environment on the Windows machine where `ash` will be run.
=======
# Create a function for ASH
function ash { uvx git+https://github.com/awslabs/automated-security-helper.git@v3.0.1 $args }
```
>>>>>>> dba9e17a

To use `ash` on Windows:

- Install, configure, and test the [WSL 2 environment on Windows](https://learn.microsoft.com/en-us/windows/wsl/install)
- Install, configure, and test [Docker Desktop for Windows](https://docs.docker.com/desktop/install/windows-install/), using the WSL 2 environment
- Use the [Windows Terminal](https://learn.microsoft.com/en-us/windows/terminal/install) program and open a command-line window to interact with the WSL 2 environment
- Install and/or update the `git` client in the WSL 2 environment.  This should be pre-installed, but you may need to update the version
  using the `apt-get update` command.

Once the WSL2 command-line window is open, follow the steps above in [Getting Started - Linux or MacOS](#getting-started---linux-or-macos)
to install and run `ash` in WSL 2 on the Windows machine.

<<<<<<< HEAD
To run `ash`, open a Windows Terminal shell into the WSL 2 environment and use that command-line shell to run the `ash` command.

**Note**: when working this way, be sure to `git clone` any git repositories to be scanned into the WSL 2 filesystem.
Results are un-predictable if repositories or file sub-trees in the Windows filesystem are scanned using `ash`
that is running in the WSL 2 environment.

**Tip**: If you are using Microsoft VSCode for development, it is possible to configure a "remote" connection
[using VSCode into the WSL2 environment](https://learn.microsoft.com/en-us/windows/wsl/tutorials/wsl-vscode).
By doing this, you can host your git repositories in WSL 2 and still
work with them as you have in the past when they were in the Windows filesystem of your Windows machine.

### Cloud9 Quickstart Guide

Follow the instruction in the [quickstart page](/quickstart/README.md) to deploy an AWS Cloud9 Environment with ASH pre-installed.
=======
```bash
# Install with pipx (isolated environment)
pipx install git+https://github.com/awslabs/automated-security-helper.git@v3.0,1
>>>>>>> dba9e17a

## Using `ash` with `pre-commit`

The `ash` tool can be used interactively on a workstation or run using the [`pre-commit`](https://pre-commit.com/) command.
If `pre-commit` is used to run `ash`, then the `pre-commit` processing takes care of installing
a copy of the `ash` git repository and setting up to run the `ash` program from that installed
repository.  Using `pre-commit` still requires usage of WSL 2 when running on Windows.

Using `ash` as a [`pre-commit`](https://pre-commit.com/) hook enables development teams to use the `ash` tool
in two ways.  First, developers can use `ash` as a part of their local development process on whatever
development workstation or environment they are using.  Second, `ash` can be run in a build automation stage
by running `pre-commit run --hook-stage manual ash` in build automation stage.
When using `pre-commit`, run the `pre-commit` commands while in a folder/directory within the git repository that is
configured with `pre-commit` hooks.

Refer to the [pre-commit-hooks](./.pre-commit-hooks.yaml) file for information about the `pre-commit`
hook itself.

To configure a git repository to use the `ash` hook, start with the following `pre-commit-config` configuration:

```yaml
  - repo: git@github.com:awslabs/automated-security-helper.git
    rev: '1.1.0-e-01Dec2023' # update with the latest tagged version in the repository
    hooks:
    - id: ash
      name: scan files using ash
      stages: [ manual ]
      # uncomment the line below if using "finch" on MacOS
      # args: [ "-f" ]
```

Once the `.pre-commit-hooks.yaml` file is updated, the `ash` tool can be run using the following command:

```bash
pip install git+https://github.com/awslabs/automated-security-helper.git@v3.0.1
```

#### Clone the Repository

```bash
git clone https://github.com/awslabs/automated-security-helper.git --branch v3.0.1
cd automated-security-helper
pip install .
```
</details>

## Basic Usage

```bash
# Run a scan in local mode (Python only)
ash --mode local

# Run a scan in container mode (all tools)
ash --mode container

# Run a scan in precommit mode (fast subset of tools)
ash --mode precommit
```

### Sample Output

```
                                                 ASH Scan Results Summary
┏━━━━━━━━━━━━━━━━┳━━━━━━━━━━━━┳━━━━━━━━━━┳━━━━━━┳━━━━━━━━┳━━━━━┳━━━━━━┳━━━━━━━━━━┳━━━━━━━━━━━━┳━━━━━━━━┳━━━━━━━━━━━━━━━━━┓
┃ Scanner        ┃ Suppressed ┃ Critical ┃ High ┃ Medium ┃ Low ┃ Info ┃ Duration ┃ Actionable ┃ Result ┃ Threshold       ┃
┡━━━━━━━━━━━━━━━━╇━━━━━━━━━━━━╇━━━━━━━━━━╇━━━━━━╇━━━━━━━━╇━━━━━╇━━━━━━╇━━━━━━━━━━╇━━━━━━━━━━━━╇━━━━━━━━╇━━━━━━━━━━━━━━━━━┩
│ bandit         │ 7          │ 0        │ 1    │ 0      │ 56  │ 0    │ 19.9s    │ 1          │ FAILED │ MEDIUM (global) │
│ cdk-nag        │ 0          │ 0        │ 30   │ 0      │ 0   │ 5    │ 48.7s    │ 30         │ FAILED │ MEDIUM (global) │
│ cfn-nag        │ 0          │ 0        │ 0    │ 15     │ 0   │ 0    │ 45.1s    │ 15         │ FAILED │ MEDIUM (global) │
│ checkov        │ 10         │ 0        │ 25   │ 0      │ 0   │ 0    │ 38.9s    │ 25         │ FAILED │ MEDIUM (global) │
│ detect-secrets │ 0          │ 0        │ 48   │ 0      │ 0   │ 0    │ 18.9s    │ 48         │ FAILED │ MEDIUM (global) │
│ grype          │ 0          │ 0        │ 2    │ 1      │ 0   │ 0    │ 40.3s    │ 3          │ FAILED │ MEDIUM (global) │
└────────────────┴────────────┴──────────┴──────┴────────┴─────┴──────┴──────────┴────────────┴────────┴─────────────────┘
                                                     source-dir: '.'
                                              output-dir: '.ash/ash_output'

=== ASH Scan Completed in 1m 6s: Next Steps ===
View detailed findings...
  - SARIF: '.ash/ash_output/reports/ash.sarif'
  - JUnit: '.ash/ash_output/reports/ash.junit.xml'
  - ASH aggregated results JSON available at: '.ash/ash_output/ash_aggregated_results.json'

=== Actionable findings detected! ===
To investigate...
  1. Open one of the summary reports for a user-friendly table of the findings:
    - HTML report of all findings: '.ash/ash_output/reports/ash.html'
    - Markdown summary: '.ash/ash_output/reports/ash.summary.md'
    - Text summary: '.ash/ash_output/reports/ash.summary.txt'
  2. Use ash report to view a short text summary of the scan in your terminal
  3. Use ash inspect findings to explore the findings interactively
  4. Review scanner-specific reports and outputs in the '.ash/ash_output/scanners' directory

=== ASH Exit Codes ===
  0: Success - No actionable findings or not configured to fail on findings
  1: Error during execution
  2: Actionable findings detected when configured with `fail_on_findings: true`. Default is True. Current value: True
ERROR (2) Exiting due to 122 actionable findings found in ASH scan
```

## AI Integration with MCP

ASH includes a Model Context Protocol (MCP) server that enables AI assistants to perform security scans and analyze results through a standardized interface. This allows you to integrate ASH with AI development tools like Amazon Q CLI, Claude Desktop, and Cline (VS Code).

### MCP Server Features

The ASH MCP server provides:

- **Real-time Progress Tracking**: Monitor scan progress with streaming updates
- **Background Scanning**: Start scans and continue other work while they run
- **Multiple Scan Management**: Handle concurrent scans with unique identifiers
- **Comprehensive Error Handling**: Detailed error messages and recovery suggestions
- **Configuration Support**: Full support for ASH configuration files and environment variables

### Installation and Setup

#### Prerequisites

1. **Install UV**: Install `uv` from [Astral](https://docs.astral.sh/uv/getting-started/installation/) or the [GitHub README](https://github.com/astral-sh/uv#installation)
2. **Install Python 3.10+**: Use `uv python install 3.10` (or a more recent version)

#### Client Configuration

**Amazon Q Developer CLI** - Add to `~/.aws/amazonq/mcp.json`:
```json
{
  "mcpServers": {
    "ash": {
      "command": "uvx",
      "args": [
        "--from=git+https://github.com/awslabs/automated-security-helper@v3.0.0",
        "ash",
        "mcp"
      ],
      "disabled": false,
      "autoApprove": []
    }
  }
}
```

**Claude Desktop** - Add to `claude_desktop_config.json`:
```json
{
  "mcpServers": {
    "ash-security": {
      "command": "uvx",
      "args": [
        "--from=git+https://github.com/awslabs/automated-security-helper@v3.0.0",
        "ash",
        "mcp"
      ]
    }
  }
}
```

**Cline (VS Code)**:
```json
{
  "mcpServers": {
    "ash": {
      "command": "uvx",
      "args": [
        "--from=git+https://github.com/awslabs/automated-security-helper@v3.0.0",
        "ash",
        "mcp"
      ],
      "disabled": false,
      "autoApprove": [
        "get_scan_progress",
        "list_active_scans",
        "get_scan_results"
      ]
    }
  }
}
```

### Available MCP Tools

The ASH MCP server provides these tools:

| Tool | Description | Use Case |
|------|-------------|----------|
| `scan_directory` | Perform a complete security scan | One-time scans with full results |
| `scan_directory_with_progress` | Start a scan with real-time progress tracking | Long-running scans with progress monitoring |
| `get_scan_progress` | Get current progress of a running scan | Monitor scan status and partial results |
| `get_scan_results` | Get final results of a completed scan | Retrieve complete scan results |
| `list_active_scans` | List all active and recent scans | Manage multiple concurrent scans |
| `cancel_scan` | Cancel a running scan | Stop unnecessary or problematic scans |
| `check_installation` | Verify ASH installation and dependencies | Troubleshoot setup issues |

### Usage Examples

Once configured, you can interact with ASH through natural language. Each of the
sentences below represent prompts which can be used in the various coding CLIs
(Q CLI, Cline, etc.) in order to inform the CLI to identify the ASH MCP tool and use it
based on the instructions provided in the prompt.


**Basic Security Scanning:**
```
"Can you scan this project directory for security vulnerabilities?"
"Please run ASH on the ./src folder and analyze the results"
"Check this code for security issues with HIGH severity threshold"
```

**Progress Monitoring:**
```
"Start a security scan on this directory and show me the progress"
"Monitor the current scan and let me know when it's done"
"What's the status of my running security scans?"
```

**Analysis & Reporting:**
```
"Perform a comprehensive security audit and create a prioritized action plan"
"Scan this code and help me fix any critical security issues"
"Generate a security report with remediation recommendations"
```

### Configuration Support

The MCP server supports all ASH configuration methods:

- **Configuration files**: `.ash/ash.yaml` or custom config paths
- **Environment variables**: `ASH_DEFAULT_SEVERITY_LEVEL`, `ASH_OFFLINE`, etc.
- **CLI parameters**: Severity thresholds, custom output directories

For detailed information about streaming capabilities and advanced usage, see the [MCP Streaming Guide](docs/content/tutorials/mcp-streaming-guide.md).


## Configuration

ASH v3 uses a YAML configuration file (`.ash/ash.yaml`) with support for JSON Schema validation:

```yaml
# yaml-language-server: $schema=https://raw.githubusercontent.com/awslabs/automated-security-helper/refs/heads/main/automated_security_helper/schemas/AshConfig.json
project_name: my-project
global_settings:
  severity_threshold: MEDIUM
  ignore_paths:
    - path: 'tests/test_data'
      reason: 'Test data only'
scanners:
  bandit:
    enabled: true
    options:
      confidence_level: high
reporters:
  markdown:
    enabled: true
    options:
      include_detailed_findings: true
```

## Using ASH with pre-commit

Add this to your `.pre-commit-config.yaml`:

```yaml
repos:
  - repo: https://github.com/awslabs/automated-security-helper
    rev: v3.0.0
    hooks:
      - id: ash-simple-scan
```

Run with:

```bash
pre-commit run ash-simple-scan --all-files
```

## Output Files

ASH v3 produces several output files in the `.ash/ash_output/` directory:

- `ash_aggregated_results.json`: Complete machine-readable results including validation checkpoints
- `reports/ash.summary.txt`: Human-readable text summary
- `reports/ash.summary.md`: Markdown summary for GitHub PRs and other platforms
- `reports/ash.html`: Interactive HTML report
- `reports/ash.csv`: CSV report for filtering and sorting findings

The `ash_aggregated_results.json` file includes comprehensive validation information that tracks scanner registration, enablement, execution, and result inclusion throughout the scan process. The Scanner Validation System can also generate detailed validation reports that provide comprehensive analysis of scanner states, validation checkpoints, dependency issues, and actionable recommendations for troubleshooting scan issues.

## FAQ

<details>
<summary>How do I run ASH on Windows?</summary>

ASH v3 can run directly on Windows in local mode with Python 3.10+. Simply install ASH using pip, pipx, or uvx and run with `--mode local`. For container mode, you'll need WSL2 and a container runtime like Docker Desktop, Rancher Desktop, or Podman Desktop.
</details>

<details>
<summary>How do I run ASH in CI/CD pipelines?</summary>

ASH can be run in container mode in any CI/CD environment that supports containers. See the [tutorials](docs/content/tutorials/running-ash-in-ci.md) for examples.
</details>

<details>
<summary>How do I exclude files from scanning?</summary>

ASH respects `.gitignore` files. You can also configure ignore paths in your `.ash/ash.yaml` configuration file.
</details>

<details>
<summary>How do I run ASH in an offline/air-gapped environment?</summary>

Build an offline image with `ash --mode container --offline --offline-semgrep-rulesets p/ci --no-run`, push to your private registry, then use `ash --mode container --offline --no-build` in your air-gapped environment.
</details>

<details>
<summary>I am trying to scan a CDK application, but ASH does not show CDK Nag scan results -- why is that?</summary>

ASH uses CDK Nag underneath to apply NagPack rules to *CloudFormation templates* via the `CfnInclude` CDK construct. This is purely a mechanism to ingest a bare CloudFormation template and apply CDK NagPacks to it; doing this against a template emitted by another CDK application causes a collision in the `CfnInclude` construct due to the presence of the `BootstrapVersion` parameter on the template added by CDK. For CDK applications, we recommend integrating CDK Nag directly in your CDK code. ASH will still apply other CloudFormation scanners (cfn-nag, checkov) against templates synthesized via CDK, but the CDK Nag scanner will not scan those templates.
</details>

<details>
<summary>Why is ASH trying to install tools automatically? Can I use my own tool installations?</summary>

ASH v3 uses UV's tool isolation system to automatically manage scanner dependencies like Bandit, Checkov, and Semgrep. This ensures consistent tool versions and avoids dependency conflicts. If you prefer to use your own tool installations:

1. **Pre-install tools**: Install tools manually using `uv tool install <tool>` or your preferred method
2. **Offline mode**: Set `ASH_OFFLINE=true` to skip automatic installations and use system-installed tools
3. **Fallback behavior**: ASH automatically falls back to system-installed tools if UV tool installation fails

The automatic installation uses sensible default version constraints to ensure compatibility:
- **Bandit**: `>=1.7.0` (enhanced SARIF support and security fixes)
- **Checkov**: `>=3.2.0,<4.0.0` (improved stability, avoiding potential breaking changes in 4.x)
- **Semgrep**: `>=1.125.0` (comprehensive rule support and performance improvements)

These constraints can be overridden through scanner configuration when needed.
</details>

<details>
<summary>ASH is failing with UV tool installation errors. How do I fix this?</summary>

If you're experiencing UV tool installation issues:

1. **Check UV installation**: Ensure UV is installed and available: `uv --version`
2. **Network connectivity**: UV tool installation requires internet access
3. **Use offline mode**: Set `ASH_OFFLINE=true` to skip downloads and use pre-installed tools
4. **Manual installation**: Pre-install tools manually:
   ```bash
   uv tool install bandit>=1.7.0
   uv tool install checkov>=3.2.0,<4.0.0
   uv tool install semgrep>=1.125.0
   ```
5. **Check logs**: Run ASH with `--verbose` to see detailed error messages including:
   - UV availability status
   - Tool installation attempts and retry logic
   - Version detection information
   - Fallback mechanism activation
6. **Fallback to system tools**: ASH will automatically try to use system-installed tools if UV installation fails
7. **Installation timeout**: Increase timeout in scanner configuration if needed:
   ```yaml
   scanners:
     checkov:
       options:
         install_timeout: 600  # 10 minutes
   ```
</details>

## Documentation

For complete documentation, visit the [ASH Documentation](https://awslabs.github.io/automated-security-helper/).

## Feedback and Contributing

- Create an issue [here](https://github.com/awslabs/automated-security-helper/issues)
- See [CONTRIBUTING](CONTRIBUTING.md) for contribution guidelines

## Security

See [CONTRIBUTING](CONTRIBUTING.md#security-issue-notifications) for security issue reporting information.

## License

This library is licensed under the Apache 2.0 License. See the LICENSE file.

[![Star History Chart](https://api.star-history.com/svg?repos=awslabs/automated-security-helper&type=Date)](https://www.star-history.com/#awslabs/automated-security-helper&Date)<|MERGE_RESOLUTION|>--- conflicted
+++ resolved
@@ -87,7 +87,6 @@
 ### Quick Install (Recommended)
 
 ```bash
-<<<<<<< HEAD
 # Set up some variables
 REPO_DIR="${HOME}"/Documents/repos/reference
 REPO_NAME=automated-security-helper
@@ -109,28 +108,17 @@
 
 # Execute the ash tool
 ash --version
-=======
-# Install uv on Linux/macOS if it isn't installed already
-curl -sSfL https://astral.sh/uv/install.sh | sh
-
 # Create an alias for ASH
 alias ash="uvx git+https://github.com/awslabs/automated-security-helper.git@v3.0.1"
->>>>>>> dba9e17a
 ```
 
 ### Getting Started - Windows
 
-<<<<<<< HEAD
 **ASH** uses containers, `bash` shell scripts, and multiple background processes running in parallel to run the multiple
 source code security scanning tools that it uses.  Because of this, running `ash` from either a `PowerShell` or `cmd`
 shell on Windows is not possible.  Furthermore, due to reliance on running containers, usually with Docker Desktop
 when running on Windows, there is an implicit dependency on having installed, configured, and operational a
 Windows Subsystem for Linux (WSL) 2 environment on the Windows machine where `ash` will be run.
-=======
-# Create a function for ASH
-function ash { uvx git+https://github.com/awslabs/automated-security-helper.git@v3.0.1 $args }
-```
->>>>>>> dba9e17a
 
 To use `ash` on Windows:
 
@@ -143,7 +131,6 @@
 Once the WSL2 command-line window is open, follow the steps above in [Getting Started - Linux or MacOS](#getting-started---linux-or-macos)
 to install and run `ash` in WSL 2 on the Windows machine.
 
-<<<<<<< HEAD
 To run `ash`, open a Windows Terminal shell into the WSL 2 environment and use that command-line shell to run the `ash` command.
 
 **Note**: when working this way, be sure to `git clone` any git repositories to be scanned into the WSL 2 filesystem.
@@ -154,15 +141,6 @@
 [using VSCode into the WSL2 environment](https://learn.microsoft.com/en-us/windows/wsl/tutorials/wsl-vscode).
 By doing this, you can host your git repositories in WSL 2 and still
 work with them as you have in the past when they were in the Windows filesystem of your Windows machine.
-
-### Cloud9 Quickstart Guide
-
-Follow the instruction in the [quickstart page](/quickstart/README.md) to deploy an AWS Cloud9 Environment with ASH pre-installed.
-=======
-```bash
-# Install with pipx (isolated environment)
-pipx install git+https://github.com/awslabs/automated-security-helper.git@v3.0,1
->>>>>>> dba9e17a
 
 ## Using `ash` with `pre-commit`
 
@@ -195,6 +173,26 @@
 ```
 
 Once the `.pre-commit-hooks.yaml` file is updated, the `ash` tool can be run using the following command:
+# Create a function for ASH
+function ash { uvx git+https://github.com/awslabs/automated-security-helper.git@v3.0.1 $args }
+```
+
+### Other Installation Methods
+
+<details>
+<summary>Click to expand other installation options</summary>
+
+#### Using `pipx`
+
+```bash
+# Install with pipx (isolated environment)
+pipx install git+https://github.com/awslabs/automated-security-helper.git@v3.0,1
+
+# Use as normal
+ash --help
+```
+
+#### Using `pip`
 
 ```bash
 pip install git+https://github.com/awslabs/automated-security-helper.git@v3.0.1
