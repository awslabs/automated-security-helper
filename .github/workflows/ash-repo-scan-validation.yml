--- conflicted
+++ resolved
@@ -18,11 +18,7 @@
 
 jobs:
   validate-scan-methods:
-<<<<<<< HEAD
     name: ASH Scan Test (${{ matrix.os }}, ${{ matrix.method }}, ${{ matrix.platform }})${{ matrix.config_file && format(' - {0}', matrix.config_file == 'community' && 'Community Plugins' || matrix.config_file) || '' }}
-=======
-    name: ASH Scan Test${{ matrix.config_file && format(' ({0})', matrix.config_file == 'community' && 'Community Plugins' || matrix.config_file) || '' }}
->>>>>>> 3e1f63b3
     strategy:
       fail-fast: false
       matrix:
@@ -153,7 +149,6 @@
       - name: Install Community Plugin Tools
         if: matrix.config_file == 'community'
         shell: bash
-<<<<<<< HEAD
         env:
           SNYK_TOKEN: ${{ secrets.SNYK_TOKEN }}
         run: |
@@ -167,11 +162,6 @@
           snyk version
           echo "Snyk CLI installation completed!"
 
-=======
-        run: |
-          echo "Installing tools needed for community plugins..."
-
->>>>>>> 3e1f63b3
           # Install Trivy based on the operating system
           if [[ "$RUNNER_OS" == "Linux" ]]; then
             echo "Installing Trivy on Linux..."
@@ -261,7 +251,6 @@
           else
             ash --mode container --build-target ci --verbose --no-progress --ignore-suppressions --ash-revision-to-install LOCAL
           fi
-<<<<<<< HEAD
 
       - name: Validate No Plugin Errors (Python Container)
         if: matrix.method == 'python-container'
@@ -271,7 +260,7 @@
           # Ensure ash is in PATH
           export PATH="$HOME/.local/bin:$PATH"
           which ash || echo "ASH not found in PATH, checking python -m"
-          
+
           # Try ash command first, fallback to python -m if needed
           if command -v ash >/dev/null 2>&1; then
             ERROR_COUNT=$(ash report --format text | grep ERROR | wc -l)
@@ -280,7 +269,7 @@
             ERROR_COUNT=$(python -m automated_security_helper report --format text | grep ERROR | wc -l)
             REPORT_CMD="python -m automated_security_helper report --format text"
           fi
-          
+
           if [ "$ERROR_COUNT" -gt 1 ]; then
             echo "ERROR: Found plugin execution errors in the scan results (excluding legend)"
             $REPORT_CMD | grep ERROR | tail -n +2
@@ -331,46 +320,13 @@
 
       - name: Validate ASH using Python Local (Unix)
         if: matrix.method == 'python-local' && runner.os != 'Windows'
-=======
-
-      - name: Validate ASH using Python Local (Windows)
-        if: matrix.method == 'python-local' && runner.os == 'Windows'
->>>>>>> 3e1f63b3
         # We're not worried if the scan failed, we are validating that it produces the outputs expected.
         # It should fail if there are findings in the scan, but that's a valid test for us still.
         continue-on-error: true
         timeout-minutes: 10
-<<<<<<< HEAD
-        shell: bash
-        env:
-          SNYK_TOKEN: ${{ secrets.SNYK_TOKEN }}
-=======
-        shell: pwsh
-        run: |
-          Write-Host "Testing ASH using Python (Local) on ${{ matrix.os }} (${{ matrix.platform }}) with config: ${{ matrix.config_file }}"
-          Write-Host "ASH Version:"
-          ash --version
-          Write-Host "ASH Help:"
-          ash --help
-          Write-Host "ASH Dependencies Install"
-          ash dependencies install
-          Write-Host "ASH Config Get"
-          ash config get
-          Write-Host "ASH Scan Output:"
-          if ("${{ matrix.config_file }}" -eq "community") {
-            ash --mode local --build-target ci --verbose --no-progress --ignore-suppressions --config .ash/.ash_community_plugins.yaml
-          } else {
-            ash --mode local --build-target ci --verbose --no-progress --ignore-suppressions
-          }
-
-      - name: Validate ASH using Python Local (Unix)
-        if: matrix.method == 'python-local' && runner.os != 'Windows'
-        # We're not worried if the scan failed, we are validating that it produces the outputs expected.
-        # It should fail if there are findings in the scan, but that's a valid test for us still.
-        continue-on-error: true
-        timeout-minutes: 10
-        shell: bash
->>>>>>> 3e1f63b3
+        shell: bash
+        env:
+          SNYK_TOKEN: ${{ secrets.SNYK_TOKEN }}
         run: |
           echo "Testing ASH using Python (Local) on ${{ matrix.os }} (${{ matrix.platform }}) with config: ${{ matrix.config_file }}"
           echo "ASH Version:"
@@ -387,7 +343,6 @@
           else
             ash --mode local --build-target ci --verbose --no-progress --ignore-suppressions
           fi
-<<<<<<< HEAD
 
       - name: Validate No Plugin Errors (Python Local Unix)
         if: matrix.method == 'python-local' && runner.os != 'Windows'
@@ -402,8 +357,6 @@
           else
             echo "SUCCESS: No plugin execution errors found"
           fi
-=======
->>>>>>> 3e1f63b3
 
       ############ PowerShell #########
 
@@ -425,7 +378,6 @@
           } else {
             Invoke-ASH -BuildTarget ci -SourceDir "$($PWD.Path)" -OutputDir "$($PWD.Path)/.ash/ash_output" -Verbose -Debug -OCIRunner docker -IgnoreSuppressions
           }
-<<<<<<< HEAD
 
       - name: Validate No Plugin Errors (PowerShell)
         if: matrix.method == 'powershell'
@@ -452,8 +404,6 @@
             Write-Host "ERROR: Results file not found at $ResultsFile"
             exit 1
           }
-=======
->>>>>>> 3e1f63b3
 
       ############ Bash #########
 
@@ -479,7 +429,6 @@
           else
             ./ash --build-target ci --verbose --ignore-suppressions
           fi
-<<<<<<< HEAD
 
       - name: Validate No Plugin Errors (Bash)
         if: matrix.method == 'bash'
@@ -494,8 +443,6 @@
           else
             echo "SUCCESS: No plugin execution errors found"
           fi
-=======
->>>>>>> 3e1f63b3
 
       - name: Verify scan completed
         shell: pwsh
